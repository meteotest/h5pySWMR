# -*- coding: utf-8 -*-

"""
Cross-process readers/writer synchronization.
The algorithm implemented is "Problem 2" in the following paper:
http://cs.nyu.edu/~lerner/spring10/MCP-S10-Read04-ReadersWriters.pdf
Note that the proposed solution works for threads accessing a shared resource.
To get a working solution for process-based concurrency, one has to deal
with (unexpected) process termination, which makes our solution slightly
more involved.

Lock/semaphore implementation based on redis server.
Using redis allows locks to be shared among processes, even if processes are
not forked from a common parent process.
Redis locks inspired by:
http://www.dr-josiah.com/2012/01/creating-lock-with-redis.html
http://redis.io/topics/distlock

Note that — in addition to a lock name — every acquire/release operation
requires an identifier. This guarantees that a lock can only be released by
the client (process/thread) that acquired it. Unless, of course,
the identifier is known to other clients as well (which is also a reasonable
use case).
For example a client may acquire a lock and be busy with an expensive
operation that takes longer than the lock's timeout. This causes the lock
to be automatically released. After that happened, another client may
acquire the same lock (with a different identifier). The different
identifier now prohibits the first client from releasing the lock, which
is good because the second client may be performing critical operations.
This reduces (but does not eliminate) potential damage. Clearly,
programmers should make sure that clients do not exceed lock timeouts.
"""

import os
import time
import contextlib
import uuid
from functools import wraps
<<<<<<< HEAD
import signal  # for debugging
=======
>>>>>>> aa718f03

import redis

from .exithandler import handle_exit


# we make sure that redis connections do not time out
redis_conn = redis.StrictRedis(host='localhost', port=6379, db=0,
                               decode_responses=True)  # important for Python3


<<<<<<< HEAD
# TODO set to 20 and 15
DEFAULT_TIMEOUT = 2000  # seconds
ACQ_TIMEOUT = 1500
=======
APPEND_SIGHANDLER = False
DEFAULT_TIMEOUT = 20  # seconds
ACQ_TIMEOUT = 15
>>>>>>> aa718f03


# note that the process releasing the read/write lock may not be the
# same as the one that acquired it, so the identifier may have
# changed and the lock is never released!
# => we use an identifier unique to all readers/writers.
WRITELOCK_ID = 'id_reader'
READLOCK_ID = 'id_writer'


def reader(f):
    """
    Decorates methods reading an HDF5 file.
    """

    @wraps(f)
    def func_wrapper(self, *args, **kwargs):
        """
        Wraps reading functions.
        """

<<<<<<< HEAD
        pid = os.getpid()  # TODO for debugging

        # names of locks
        mutex3 = 'mutex3__{}'.format(self.file)
        mutex1 = 'mutex1__{}'.format(self.file)
        readcount = 'readcount__{}'.format(self.file)
        r = 'r__{}'.format(self.file)
        w = 'w__{}'.format(self.file)

        with handle_exit():
            # Note that try/finally must cover incrementing readcount as well
            # as acquiring w. Otherwise readcount/w cannot be
            # decremented/released if program execution ends, e.g., while
            # performing reading operation (because of a SIGTERM signal, for
            # example).
            readcount_val = None
=======
        with handle_exit(append=APPEND_SIGHANDLER):
            # names of locks
            mutex3 = 'mutex3__{}'.format(self.file)
            mutex1 = 'mutex1__{}'.format(self.file)
            readcount = 'readcount__{}'.format(self.file)
            readlock = 'readlock__{}'.format(self.file)
            writelock = 'writelock__{}'.format(self.file)

            with redis_lock(redis_conn, mutex3):
                with redis_lock(redis_conn, readlock):
                    with redis_lock(redis_conn, mutex1):
                        readcount_val = redis_conn.incr(readcount, amount=1)
                        # TODO if program execution ends here, then readcount is
                        # never decremented!
                        if readcount_val == 1:
                            # The first reader sets the write lock (if
                            # readcount_val > 1 it is already set).
                            # This locks out all writers.
                            if not acquire_lock(redis_conn, writelock, WRITELOCK_ID):
                                raise LockException("could not acquire write lock "
                                                    " {0}".format(writelock))
>>>>>>> aa718f03
            try:
                with redis_lock(redis_conn, mutex3):
                    with redis_lock(redis_conn, r):
                        # mutex1's purpose is to make readcount++ together with
                        # the readcount == 1 check atomic
                        with redis_lock(redis_conn, mutex1):
                            readcount_val = redis_conn.incr(readcount, amount=1)

                            # testing if locks/counters are cleaned up in case
                            # of abrupt process termination
                            # print("killing myself in 5 seconds...")
                            # time.sleep(5)
                            # os.kill(os.getpid(), signal.SIGTERM)

                            # first reader sets the w lock to block writers
                            if readcount_val == 1:
                                print("FIRST reader {0} setting {1}".format(pid, w))
                                if not acquire_lock(redis_conn, w, WRITELOCK_ID):
                                    raise LockException("could not acquire write lock "
                                                        " {0}".format(w))
                result = f(self, *args, **kwargs)  # critical section
                return result
            finally:
                # if readcount was incremented above, we have to decrement it.
                # Also, if we are the last reader, we have to release w to open
                # the gate for writers.
                if readcount_val is not None:
                    # again, mutex1's purpose is to make readcount-- and the
                    # subsequent check atomic.
                    with redis_lock(redis_conn, mutex1):
                        readcount_val = redis_conn.decr(readcount, amount=1)
                        print("reader {0} readcount == {1}".format(pid, readcount_val))
                        if readcount_val == 0:
                            print("LAST reader {0} releasing {1}".format(pid, w))
                            if not release_lock(redis_conn, w, WRITELOCK_ID):
                                # Note that it's possible that, even though
                                # readcount was > 0, w was not set. This can
                                # happen if – during execution of the code
                                # above – a process terminated after
                                # readcount++ but before acquiring w.
                                # TODO what should we do? print a notification?
                                print("Warning: {0} was lost or was not "
                                      "acquired in the first place".format(w))
                print("reader {0} DONE".format(pid))

    return func_wrapper


def writer(f):
    """
    Decorates methods writing to an HDF5 file.
    """

    @wraps(f)
    def func_wrapper(self, *args, **kwargs):
        """
        Wraps writing functions.
        """
        pid = os.getpid()  # TODO for debugging

        # names of locks
        mutex2 = 'mutex2__{}'.format(self.file)
        # note that writecount may be > 1 as it also counts the waiting writers
        writecount = 'writecount__{}'.format(self.file)
        r = 'r__{}'.format(self.file)
        w = 'w__{}'.format(self.file)

        with handle_exit():
            writecount_val = None
            try:
                # mutex2's purpose is to make writecount++ together with
                # the writecount == 1 check atomic
                with redis_lock(redis_conn, mutex2):
                    writecount_val = redis_conn.incr(writecount, amount=1)
                    # first writer sets r to block readers
                    if writecount_val == 1:
                        if not acquire_lock(redis_conn, r, READLOCK_ID):
                            raise LockException("could not acquire read lock {0}"
                                                .format(r))

                with redis_lock(redis_conn, w):
                    # perform writing operation
                    return_val = f(self, *args, **kwargs)
                    return return_val
            finally:
                # if writecount was incremented above, we have to decrement it.
                # Also, if we are the last writer, we have to release r to open
                # the gate for readers.
                if writecount_val is not None:
                    with redis_lock(redis_conn, mutex2):
                        writecount_val = redis_conn.decr(writecount, amount=1)
                        if writecount_val == 0:
                            print("LAST writer {0} releasing {1}".format(pid, r))
                            if not release_lock(redis_conn, r, READLOCK_ID):
                                # Note that it's possible that, even though
                                # writecount was > 0, r was not set. This can
                                # happen if – during execution of the code
                                # above – a process terminated after
                                # writecount++ but before acquiring w.
                                # TODO what should we do? print a notification?
                                print("Warning: {0} was lost or was not "
                                      "acquired in the first place".format(r))
                print("writer {0} DONE".format(pid))

    return func_wrapper


def acquire_lock(conn, lockname, identifier, acq_timeout=ACQ_TIMEOUT,
                 timeout=DEFAULT_TIMEOUT):
    """
    Wait for and acquire a lock. Returns identifier on success and False
    on failure.

    Args:
        conn: redis connection object
        lockname: name of the lock
        identifier: an identifier that will be required in order to release
            the lock.
        acq_timeout: timeout for acquiring the lock. If lock could not be
            acquired during *atime* seconds, False is returned.
        timeout: timeout of the lock in seconds. The lock is automatically
            released after *ltime* seconds. Make sure your operation does
            not take longer than the timeout!

    Returns:
        ``identifier`` on success or False on failure
    """
    end = time.time() + acq_timeout
    while end > time.time():
        if conn.setnx(lockname, identifier):
            conn.expire(lockname, timeout)
            return identifier
        elif not conn.ttl(lockname):
            conn.expire(lockname, timeout)
        # could not acquire lock, go to sleep and try again later...
        time.sleep(.001)

    return False


def release_lock(conn, lockname, identifier):
    """
    Signal/release a lock.

    Args:
        conn: redi connection
        lockname: name of the lock to be released
        identifier: lock will only be released if identifier matches the
            identifier that was provided when the lock was acquired.

    Returns:
        True on success, False on failure
    """

    pipe = conn.pipeline(True)
    while True:
        try:
            pipe.watch(lockname)
            if pipe.get(lockname) == identifier:
                pipe.multi()
                pipe.delete(lockname)
                pipe.execute()
                return True
            else:
                pipe.unwatch()
                return False   # we lost the lock
        except redis.exceptions.WatchError as e:
            raise e


class LockException(Exception):
    """
    Raises when a lock could not be acquired or when a lock is lost.
    """
    pass


@contextlib.contextmanager
def redis_lock(conn, lockname, acq_timeout=DEFAULT_TIMEOUT,
               timeout=DEFAULT_TIMEOUT):
    """
    Allows atomic execution of code blocks using 'with' syntax:

    with redis_lock(redis_conn, 'mylock'):
        # critical section...

    Args:
        conn: redis connection object
        lockname: name of the lock
        acq_timeout: timeout for acquiring the lock. If lock could not be
            acquired during *atime* seconds, False is returned.
        timeout: timeout of the lock in seconds. The lock is automatically
            released after *ltime* seconds. Make sure your operation does
            not take longer than the timeout!
    """

    # generate (random) unique identifier, prefixed by current PID (allows
    # cleaning up locks before process is being killed)
    pid = os.getpid()
    identifier = 'pid{0}_{1}'.format(pid, str(uuid.uuid4()))
    if acquire_lock(conn, lockname, identifier, acq_timeout,
                    timeout) != identifier:
        raise LockException("could not acquire lock {0}".format(lockname))
    try:
        yield identifier
    finally:
        if not release_lock(conn, lockname, identifier):
            raise LockException("lock {0} was lost".format(lockname))<|MERGE_RESOLUTION|>--- conflicted
+++ resolved
@@ -36,10 +36,7 @@
 import contextlib
 import uuid
 from functools import wraps
-<<<<<<< HEAD
 import signal  # for debugging
-=======
->>>>>>> aa718f03
 
 import redis
 
@@ -51,15 +48,9 @@
                                decode_responses=True)  # important for Python3
 
 
-<<<<<<< HEAD
-# TODO set to 20 and 15
-DEFAULT_TIMEOUT = 2000  # seconds
-ACQ_TIMEOUT = 1500
-=======
 APPEND_SIGHANDLER = False
 DEFAULT_TIMEOUT = 20  # seconds
 ACQ_TIMEOUT = 15
->>>>>>> aa718f03
 
 
 # note that the process releasing the read/write lock may not be the
@@ -81,7 +72,6 @@
         Wraps reading functions.
         """
 
-<<<<<<< HEAD
         pid = os.getpid()  # TODO for debugging
 
         # names of locks
@@ -91,36 +81,13 @@
         r = 'r__{}'.format(self.file)
         w = 'w__{}'.format(self.file)
 
-        with handle_exit():
+        with handle_exit(append=APPEND_SIGHANDLER):
             # Note that try/finally must cover incrementing readcount as well
             # as acquiring w. Otherwise readcount/w cannot be
             # decremented/released if program execution ends, e.g., while
             # performing reading operation (because of a SIGTERM signal, for
             # example).
             readcount_val = None
-=======
-        with handle_exit(append=APPEND_SIGHANDLER):
-            # names of locks
-            mutex3 = 'mutex3__{}'.format(self.file)
-            mutex1 = 'mutex1__{}'.format(self.file)
-            readcount = 'readcount__{}'.format(self.file)
-            readlock = 'readlock__{}'.format(self.file)
-            writelock = 'writelock__{}'.format(self.file)
-
-            with redis_lock(redis_conn, mutex3):
-                with redis_lock(redis_conn, readlock):
-                    with redis_lock(redis_conn, mutex1):
-                        readcount_val = redis_conn.incr(readcount, amount=1)
-                        # TODO if program execution ends here, then readcount is
-                        # never decremented!
-                        if readcount_val == 1:
-                            # The first reader sets the write lock (if
-                            # readcount_val > 1 it is already set).
-                            # This locks out all writers.
-                            if not acquire_lock(redis_conn, writelock, WRITELOCK_ID):
-                                raise LockException("could not acquire write lock "
-                                                    " {0}".format(writelock))
->>>>>>> aa718f03
             try:
                 with redis_lock(redis_conn, mutex3):
                     with redis_lock(redis_conn, r):
